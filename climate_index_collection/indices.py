--- conflicted
+++ resolved
@@ -306,11 +306,7 @@
 
     """
     sst_nino12 = area_mean_weighted(
-        dobj=data_set[sst_name],
-        lat_south=-10,
-        lat_north=0,
-        lon_west=270,
-        lon_east=280,
+        dobj=data_set[sst_name], lat_south=-10, lat_north=0, lon_west=270, lon_east=280,
     )
 
     climatology = sst_nino12.groupby("time.month").mean("time")
@@ -358,11 +354,7 @@
 
     """
     sst_nino3 = area_mean_weighted(
-        dobj=data_set[sst_name],
-        lat_south=-5,
-        lat_north=5,
-        lon_west=210,
-        lon_east=270,
+        dobj=data_set[sst_name], lat_south=-5, lat_north=5, lon_west=210, lon_east=270,
     )
 
     climatology = sst_nino3.groupby("time.month").mean("time")
@@ -407,11 +399,7 @@
 
     """
     sst_nino34 = area_mean_weighted(
-        dobj=data_set[sst_name],
-        lat_south=-5,
-        lat_north=5,
-        lon_west=190,
-        lon_east=240,
+        dobj=data_set[sst_name], lat_south=-5, lat_north=5, lon_west=190, lon_east=240,
     )
 
     climatology = sst_nino34.groupby("time.month").mean("time")
@@ -456,11 +444,7 @@
 
     """
     sst_nino4 = area_mean_weighted(
-        dobj=data_set[sst_name],
-        lat_south=-5,
-        lat_north=5,
-        lon_west=160,
-        lon_east=210,
+        dobj=data_set[sst_name], lat_south=-5, lat_north=5, lon_west=160, lon_east=210,
     )
 
     climatology = sst_nino4.groupby("time.month").mean("time")
@@ -499,11 +483,7 @@
 
     """
     sst = area_mean_weighted(
-        dobj=data_set[sst_name],
-        lat_south=5,
-        lat_north=25,
-        lon_west=305,
-        lon_east=345,
+        dobj=data_set[sst_name], lat_south=5, lat_north=25, lon_west=305, lon_east=345,
     )
 
     climatology = sst.groupby("time.month").mean("time")
@@ -542,11 +522,7 @@
 
     """
     sst = area_mean_weighted(
-        dobj=data_set[sst_name],
-        lat_south=-20,
-        lat_north=0,
-        lon_west=330,
-        lon_east=10,
+        dobj=data_set[sst_name], lat_south=-20, lat_north=0, lon_west=330, lon_east=10,
     )
 
     climatology = sst.groupby("time.month").mean("time")
@@ -628,11 +604,7 @@
 
     """
     sst = area_mean_weighted(
-        dobj=data_set[sst_name],
-        lat_south=-37,
-        lat_north=-27,
-        lon_west=55,
-        lon_east=65,
+        dobj=data_set[sst_name], lat_south=-37, lat_north=-27, lon_west=55, lon_east=65,
     )
 
     climatology = sst.groupby("time.month").mean("time")
@@ -670,11 +642,7 @@
 
     """
     sst = area_mean_weighted(
-        dobj=data_set[sst_name],
-        lat_south=30,
-        lat_north=45,
-        lon_west=0,
-        lon_east=25,
+        dobj=data_set[sst_name], lat_south=30, lat_north=45, lon_west=0, lon_east=25,
     )
 
     climatology = sst.groupby("time.month").mean("time")
@@ -713,11 +681,7 @@
 
     """
     sst = area_mean_weighted(
-        dobj=data_set[sst_name],
-        lat_south=10,
-        lat_north=20,
-        lon_west=275,
-        lon_east=340,
+        dobj=data_set[sst_name], lat_south=10, lat_north=20, lon_west=275, lon_east=340,
     )
 
     climatology = sst.groupby("time.month").mean("time")
@@ -760,11 +724,7 @@
 
     """
     sss = area_mean_weighted(
-        data_set[sss_name],
-        lat_south=25,
-        lat_north=50,
-        lon_west=-50,
-        lon_east=-15,
+        data_set[sss_name], lat_south=25, lat_north=50, lon_west=-50, lon_east=-15,
     )
 
     climatology = sss.groupby("time.month").mean("time")
@@ -777,24 +737,6 @@
     return NASSS
 
 
-<<<<<<< HEAD
-def atlantic_multidecadal_oscillation(data_set, sst_name="sea-surface-temperature"):
-    """Calculate the Atlantic Multi-decadal Oscillation (AMO) index.
-
-    This follows the NOAA method <https://psl.noaa.gov/data/timeseries/AMO/> in defining the Atlantic Multi-decadal Oscillation index using area weighted averaged sea-surface temperature anomalies of the north Atlantic between 0°N and 70°N,
-    The anomalies are relative to a monthly climatology calculated from the whole time covered by the data set.
-    It differs from the definition of the NOAA in that it does not detrend the time series and the smomothing is not performed.
-
-    Computation is done as follows:
-    1. Compute area averaged total SST from north Atlantic region.
-    2. Compute monthly climatology for area averaged total SST from north Atlantic  region.
-    3. Subtract climatology from area averaged total SST time series to obtain anomalies.
-
-    Further informations can be found in :
-    - [Trenberth and Shea, 2006] <https://doi.org/10.1029/2006GL026894>.
-    - NCAR climate data guide <https://climatedataguide.ucar.edu/climate-data/atlantic-multi-decadal-oscillation-amo>
-
-=======
 def north_atlantic_sea_surface_salinity_west(data_set, sss_name="sea-surface-salinity"):
     """Calculate the Sea-Surface Salinity index in the Western part of the North Atlantic region (NASSS_W)
 
@@ -823,11 +765,7 @@
 
     """
     sss = area_mean_weighted(
-        data_set[sss_name],
-        lat_south=25,
-        lat_north=38,
-        lon_west=310,
-        lon_east=320,
+        data_set[sss_name], lat_south=25, lat_north=38, lon_west=310, lon_east=320,
     )
 
     climatology = sss.groupby("time.month").mean("time")
@@ -853,53 +791,22 @@
     2. Compute monthly climatology for area averaged total SSS from that region.
     3. Subtract climatology from area averaged total SSS time series to obtain anomalies.
     4. Normalize anomalies by its standard deviation over the climatological period.
->>>>>>> 59ad0f61
-
-    Parameters
-    ----------
-    data_set: xarray.DataSet
-<<<<<<< HEAD
-        Dataset containing a SST field.
-    slp_name: str
-        Name of the Sea-Surface Temperature field. Defaults to "sea-surface-tempearture".
-=======
+
+    Parameters
+    ----------
+    data_set: xarray.DataSet
         Dataset containing an SSS field.
     sss_name: str
         Name of the Sea-Surface Salinity field. Defaults to "sea-surface-salinity".
->>>>>>> 59ad0f61
-
-    Returns
-    -------
-    xarray.DataArray
-<<<<<<< HEAD
-        Time series containing the AMO index.
-
-    """
-    sst = data_set[sst_name]
-
-    sst_box_ave = area_mean_weighted(
-        sst,
-        lat_south=0,
-        lat_north=70,
-        lon_west=-75,
-        lon_east=15,
-    )
-
-    AMO = monthly_anomalies_unweighted(sst_box_ave)
-
-    AMO = AMO.rename("AMO")
-
-    return AMO
-=======
+
+    Returns
+    -------
+    xarray.DataArray
         Time series containing the NASSS_E index.
 
     """
     sss = area_mean_weighted(
-        data_set[sss_name],
-        lat_south=25,
-        lat_north=50,
-        lon_west=320,
-        lon_east=345,
+        data_set[sss_name], lat_south=25, lat_north=50, lon_west=320, lon_east=345,
     )
 
     climatology = sss.groupby("time.month").mean("time")
@@ -940,11 +847,7 @@
 
     """
     sss = area_mean_weighted(
-        data_set[sss_name],
-        lat_south=-22.5,
-        lat_north=-10,
-        lon_west=318,
-        lon_east=350,
+        data_set[sss_name], lat_south=-22.5, lat_north=-10, lon_west=318, lon_east=350,
     )
 
     climatology = sss.groupby("time.month").mean("time")
@@ -955,7 +858,49 @@
     SASSS = SASSS.rename("SASSS")
 
     return SASSS
->>>>>>> 59ad0f61
+
+
+def atlantic_multidecadal_oscillation(data_set, sst_name="sea-surface-temperature"):
+    """Calculate the Atlantic Multi-decadal Oscillation (AMO) index.
+
+    This follows the NOAA method <https://psl.noaa.gov/data/timeseries/AMO/> in defining the Atlantic Multi-decadal Oscillation index using area weighted averaged sea-surface temperature anomalies of the north Atlantic between 0°N and 70°N,
+    The anomalies are relative to a monthly climatology calculated from the whole time covered by the data set.
+    It differs from the definition of the NOAA in that it does not detrend the time series and the smomothing is not performed.
+
+    Computation is done as follows:
+    1. Compute area averaged total SST from north Atlantic region.
+    2. Compute monthly climatology for area averaged total SST from north Atlantic  region.
+    3. Subtract climatology from area averaged total SST time series to obtain anomalies.
+
+    Further informations can be found in :
+    - [Trenberth and Shea, 2006] <https://doi.org/10.1029/2006GL026894>.
+    - NCAR climate data guide <https://climatedataguide.ucar.edu/climate-data/atlantic-multi-decadal-oscillation-amo>
+
+
+    Parameters
+    ----------
+    data_set: xarray.DataSet
+        Dataset containing a SST field.
+    slp_name: str
+        Name of the Sea-Surface Temperature field. Defaults to "sea-surface-tempearture".
+
+    Returns
+    -------
+    xarray.DataArray
+        Time series containing the AMO index.
+
+    """
+    sst = data_set[sst_name]
+
+    sst_box_ave = area_mean_weighted(
+        sst, lat_south=0, lat_north=70, lon_west=-75, lon_east=15,
+    )
+
+    AMO = monthly_anomalies_unweighted(sst_box_ave)
+
+    AMO = AMO.rename("AMO")
+
+    return AMO
 
 
 def sea_air_surface_temperature_anomaly_north_all(
@@ -1354,11 +1299,7 @@
 
     """
     slp = area_mean_weighted(
-        dobj=data_set[slp_name],
-        lat_south=30,
-        lat_north=65,
-        lon_west=160,
-        lon_east=220,
+        dobj=data_set[slp_name], lat_south=30, lat_north=65, lon_west=160, lon_east=220,
     )
 
     climatology = slp.groupby("time.month").mean("time")
@@ -1402,9 +1343,6 @@
         hurricane_main_development_region_SST
     )
     north_atlantic_sea_surface_salinity = partial(north_atlantic_sea_surface_salinity)
-<<<<<<< HEAD
-    atlantic_multidecadal_oscillation = partial(atlantic_multidecadal_oscillation)
-=======
     north_atlantic_sea_surface_salinity_west = partial(
         north_atlantic_sea_surface_salinity_west
     )
@@ -1412,7 +1350,7 @@
         north_atlantic_sea_surface_salinity_east
     )
     south_atlantic_sea_surface_salinity = partial(south_atlantic_sea_surface_salinity)
->>>>>>> 59ad0f61
+    atlantic_multidecadal_oscillation = partial(atlantic_multidecadal_oscillation)
     sea_air_surface_temperature_anomaly_north_all = partial(
         sea_air_surface_temperature_anomaly_north_all
     )
